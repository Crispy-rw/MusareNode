--- conflicted
+++ resolved
@@ -2,11 +2,7 @@
 	<div v-if="isUser">
 		<metadata v-bind:title="`Profile | ${user.username}`" />
 		<main-header />
-<<<<<<< HEAD
 		<!--div class="container">
-			<img class="avatar" src="/assets/notes.png" />
-=======
-		<div class="container">
 			<img
 				class="avatar"
 				:src="
@@ -16,7 +12,6 @@
 				"
 				onerror="this.src='/assets/notes.png'; this.onerror=''"
 			/>
->>>>>>> 2ef3f03b
 			<h2 class="has-text-centered username">@{{ user.username }}</h2>
 			<h5>A member since {{ user.createdAt }}</h5>
 			<div
@@ -213,22 +208,12 @@
 		border-radius: 100%;
 	}
 
-<<<<<<< HEAD
 	.name-role-row {
 		display: flex;
 		flex-direction: row;
 		align-items: center;
 		column-gap: 12px;
 	}
-=======
-.avatar {
-	border-radius: 50%;
-	width: 250px;
-	display: block;
-	margin: auto;
-	background: #fff;
-}
->>>>>>> 2ef3f03b
 
 	.name {
 		font-size: 34px;
